{
  // Production configuration for agent-config-adapter
  "name": "agent-config-adapter",
  "main": "src/index.ts",
  "compatibility_date": "2025-11-17",
  "compatibility_flags": [
    "nodejs_compat"
  ],
  "d1_databases": [
    {
      "binding": "DB",
      "database_name": "agent-config-adapter",
      "database_id": "c3265e5e-c691-4d95-9888-748de81941ee"
    }
  ],
  "kv_namespaces": [
    {
      "binding": "CONFIG_CACHE",
      "id": "ede83b375aeb47e69d514c7ef0529da8"
    },
    {
      "binding": "EMAIL_SUBSCRIPTIONS",
      "id": "1978914df8c641389e283b49eb023a77"
    }
  ],
  "r2_buckets": [
    {
      "binding": "EXTENSION_FILES",
      "bucket_name": "agent-config-extension-files"
    }
  ],
  "send_email": [
    {
      "name": "EMAIL",
      "allowed_sender_addresses": [
        "admin-agent-config@prashamhtrivedi.app"
      ]
    }
  ],
  "vars": {
    // Cloudflare Configuration
    "ACCOUNT_ID": "b286748abb233ddf7bf942f876f11eac",
    "GATEWAY_ID": "ai-agent-adapter",
    // Multi-Provider Configuration
    // Provider Selection: 'openai' | 'gemini' | 'auto' (auto = prefer Gemini, fallback to OpenAI)
    "AI_PROVIDER": "auto",
    // OpenAI Reasoning Mode: 'high' | 'medium' | 'low' | 'minimal'
    "OPENAI_REASONING_MODE": "low",
    // Gemini Thinking Budget: "0" (disable) to "24576" (max), or "-1" (dynamic)
<<<<<<< HEAD
    "GEMINI_THINKING_BUDGET": "0",
    // Email Configuration
    "ADMIN_EMAIL": "admin-agent-config@prashamhtrivedi.app"
=======
    "GEMINI_THINKING_BUDGET": "0"

    // MCP Admin Token Hash (INTERNAL DOCS ONLY - NOT PUBLIC)
    // SHA-256 hash of admin token for /mcp/admin endpoint
    // This is a WORKER SECRET - NOT a var! Set using wrangler CLI:
    //
    // Production setup:
    //   1. Generate strong token: tsx scripts/hash-token.ts "$(openssl rand -hex 32)"
    //   2. Save token securely (password manager)
    //   3. Copy hash and run: npx wrangler secret put MCP_ADMIN_TOKEN_HASH
    //   4. Paste hash when prompted
    //
    // Local development:
    //   - Set MCP_ADMIN_TOKEN_HASH in .dev.vars file
    //   - See .dev.vars.example for test token hash
    //
    // IMPORTANT: This is a temporary security measure until full user auth is implemented
    // Secret name: MCP_ADMIN_TOKEN_HASH (set via wrangler CLI, not in this file)
>>>>>>> 22d6d7e4
  },
  "observability": {
    "enabled": false,
    "head_sampling_rate": 1,
    "logs": {
      "enabled": true,
      "head_sampling_rate": 1,
      "persist": true,
      "invocation_logs": true
    },
    "traces": {
      "enabled": true,
      "persist": true,
      "head_sampling_rate": 1
    }
  }
}<|MERGE_RESOLUTION|>--- conflicted
+++ resolved
@@ -47,12 +47,9 @@
     // OpenAI Reasoning Mode: 'high' | 'medium' | 'low' | 'minimal'
     "OPENAI_REASONING_MODE": "low",
     // Gemini Thinking Budget: "0" (disable) to "24576" (max), or "-1" (dynamic)
-<<<<<<< HEAD
     "GEMINI_THINKING_BUDGET": "0",
     // Email Configuration
     "ADMIN_EMAIL": "admin-agent-config@prashamhtrivedi.app"
-=======
-    "GEMINI_THINKING_BUDGET": "0"
 
     // MCP Admin Token Hash (INTERNAL DOCS ONLY - NOT PUBLIC)
     // SHA-256 hash of admin token for /mcp/admin endpoint
@@ -70,7 +67,6 @@
     //
     // IMPORTANT: This is a temporary security measure until full user auth is implemented
     // Secret name: MCP_ADMIN_TOKEN_HASH (set via wrangler CLI, not in this file)
->>>>>>> 22d6d7e4
   },
   "observability": {
     "enabled": false,
